--- conflicted
+++ resolved
@@ -49,12 +49,7 @@
  * <p>Note that this class is used from src/tools/remote.
  */
 @ThreadSafe
-<<<<<<< HEAD
-public final class SimpleBlobStoreActionCache implements RemoteActionCache {
-  private static final int MAX_MEMORY_KBYTES = 3072 * 1024;
-=======
 public final class SimpleBlobStoreActionCache extends AbstractRemoteActionCache {
->>>>>>> e01d0c8f
   private static final int MAX_BLOB_SIZE_FOR_INLINE = 10 * 1024;
 
   private final SimpleBlobStore blobStore;
